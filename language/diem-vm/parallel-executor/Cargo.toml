--- conflicted
+++ resolved
@@ -32,15 +32,12 @@
 rand = "0.8.3"
 proptest = "1.0.0"
 proptest-derive = "0.3.0"
-<<<<<<< HEAD
+rand = "0.8.3"
+arc-swap = "1.3.0"
+crossbeam = "0.8"
 
 [features]
 fuzzing = ["criterion", "proptest", "proptest-derive"]
-=======
-rand = "0.8.3"
-arc-swap = "1.3.0"
-crossbeam = "0.8"
->>>>>>> c3ed77ac
 
 [[bench]]
 name = "scheduler_benches"

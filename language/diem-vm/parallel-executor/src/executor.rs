// Copyright (c) The Diem Core Contributors
// SPDX-License-Identifier: Apache-2.0

use crate::{
    errors::*,
    outcome_array::OutcomeArray,
    scheduler::{ReadDescriptor, Scheduler},
    task::{ExecutionStatus, ExecutorTask, ReadWriteSetInferencer, Transaction, TransactionOutput},
};
use anyhow::{bail, Result as AResult};
use mvhashmap::{MVHashMap, Version};
use num_cpus;
use rayon::{prelude::*, scope};
use std::{
    cmp::{max, min},
    collections::HashSet,
    hash::Hash,
    hint,
    marker::PhantomData,
    sync::{
        atomic::{AtomicBool, AtomicUsize, Ordering},
        Arc, Mutex,
    },
    time::{Duration, Instant},
};

pub struct MVHashMapView<'a, K, V, T, E> {
    map: &'a MVHashMap<K, V>,
    version: Version,
    scheduler: &'a Scheduler<K, T, E>,
    read_dependency: AtomicBool,
    reads: Arc<Mutex<Vec<ReadDescriptor<K>>>>,
}

impl<
        'a,
        K: PartialOrd + Send + Clone + Hash + Eq,
        V: Clone + Send + Sync,
        T: TransactionOutput,
        E: Send + Clone,
    > MVHashMapView<'a, K, V, T, E>
{
    // Drains the reads.
    pub fn drain_reads(&self) -> Vec<ReadDescriptor<K>> {
        let mut reads = self.reads.lock().unwrap();
        std::mem::take(&mut reads)
    }

    pub fn read(&self, key: &K) -> AResult<Option<V>> {
        loop {
            match self.map.read(key, self.version) {
                Ok((v, version, exec_id)) => {
                    self.reads
                        .lock()
                        .unwrap()
                        .push(ReadDescriptor::new(key.clone(), Some((version, exec_id))));
                    return Ok(v);
                }
                Err(None) => {
                    self.reads
                        .lock()
                        .unwrap()
                        .push(ReadDescriptor::new(key.clone(), None));
                    return Ok(None);
                }
                Err(Some((dep_idx, _exec_id))) => {
                    // Don't start execution transaction `self.version` until `dep_idx` is computed.
                    if self.scheduler.add_dependency(self.version, dep_idx) {
                        // dep_idx is already executed, push `self.version` to ready queue.
                        // self.scheduler.add_transaction(self.version);
                        self.read_dependency.store(true, Ordering::Relaxed);
                        bail!("Read dependency is not computed, retry later")
                    }
                }
            };
        }
    }

    // Return a (true, version, exec_id) if the read returns a value,
    // or (false, version, exec_id) if read dependency, otherwise return None.
    pub fn read_version_and_exec_id(&self, access_path: &K) -> Option<(usize, usize)> {
        // reads may return Ok((Option<V>, version, exec_id) when there is value and no read dependency
        // or Err(Some<version, exec_id>) when there is read dependency
        // or Err(None) when there is no value and no read dependency
        match self.map.read(access_path, self.version) {
            Ok((_, version, exec_id)) => Some((version, exec_id)),
            Err(Some((version, exec_id))) => Some((version, exec_id)),
            Err(None) => None,
        }
    }

    // Apply the writes to both static and dynamic mvhashmap
    pub fn write(
        &self,
        k: &K,
        version: Version,
        exec_id: usize,
        data: Option<V>,
        estimated_writes: &HashSet<&K>,
    ) -> Result<(), Error<E>> {
        // Write estimated writes to static mvhashmap, and write non-estimated ones to dynamic mvhashmap
        if estimated_writes.contains(k) {
            self.map.write_to_static(k, version, exec_id, data).unwrap();
        } else {
            self.map
                .write_to_dynamic(k, version, exec_id, data)
                .unwrap();
        }
        Ok(())
    }

    pub fn mark_dirty(
        &self,
        version: usize,
        exec_id: usize,
        estimated_writes: &Vec<K>,
        actual_writes: &Vec<(K, V)>,
    ) {
        for (k, _) in actual_writes {
            if !estimated_writes.contains(k) {
                self.map.set_dirty_to_dynamic(k, version, exec_id).unwrap();
            } else {
                self.map.set_dirty_to_static(k, version, exec_id).unwrap();
            }
        }
    }

    pub fn version(&self) -> Version {
        self.version
    }

    pub fn read_dependency(&self) -> bool {
        self.read_dependency.load(Ordering::Relaxed)
    }
}

pub struct ParallelTransactionExecutor<T: Transaction, E: ExecutorTask, I: ReadWriteSetInferencer> {
    num_cpus: usize,
    inferencer: I,
    phantom: PhantomData<(T, E, I)>,
}

impl<T, E, I> ParallelTransactionExecutor<T, E, I>
where
    T: Transaction,
    E: ExecutorTask<T = T>,
    I: ReadWriteSetInferencer<T = T>,
{
    pub fn new(inferencer: I) -> Self {
        Self {
            num_cpus: num_cpus::get(),
            inferencer,
            phantom: PhantomData,
        }
    }

    pub fn execute_transactions_parallel(
        &self,
        task_initial_arguments: E::Argument,
        signature_verified_block: Vec<T>,
    ) -> Result<Vec<E::Output>, E::Error> {
<<<<<<< HEAD
        if signature_verified_block.is_empty() {
            return Ok(vec![]);
        }
=======
        let timer_start = Instant::now();
        let mut timer = Instant::now();

>>>>>>> c3ed77ac
        let num_txns = signature_verified_block.len();
        let chunks_size = max(1, num_txns / self.num_cpus);

        // Get the read and write dependency for each transaction.
        let infer_result: Vec<_> = {
            match signature_verified_block
                .par_iter()
                .with_min_len(chunks_size)
                .map(|txn| self.inferencer.infer_reads_writes(txn))
                .collect::<AResult<Vec<_>>>()
            {
                Ok(res) => res,
                // Inferencer passed in by user failed to get the read/writeset of a transaction,
                // abort parallel execution.
                Err(_) => return Err(Error::InferencerError),
            }
        };

        // Use write analysis result to construct placeholders.
        let path_version_tuples: Vec<(T::Key, usize)> = infer_result
            .par_iter()
            .enumerate()
            .with_min_len(chunks_size)
            .fold(Vec::new, |mut acc, (idx, accesses)| {
                acc.extend(
                    accesses
                        .keys_written
                        .clone()
                        .into_iter()
                        .map(|ap| (ap, idx)),
                );
                acc
            })
            .flatten()
            .collect();

        let (versioned_data_cache, max_dependency_level) =
            MVHashMap::new_from_parallel(path_version_tuples);

        if max_dependency_level == 0 {
            return Err(Error::InferencerError);
        }

        let outcomes = OutcomeArray::new(num_txns);

        let scheduler = Scheduler::new(num_txns);

        let delay_execution_counter = AtomicUsize::new(0);
        let revalidation_counter = AtomicUsize::new(0);

        let mvhashmap_construction_time = timer.elapsed();
        timer = Instant::now();

        let execution_time = Arc::new(Mutex::new(Duration::new(0, 0)));
        let checking_time = Arc::new(Mutex::new(Duration::new(0, 0)));
        let validation_time = Arc::new(Mutex::new(Duration::new(0, 0)));
        let apply_write_time = Arc::new(Mutex::new(Duration::new(0, 0)));
        let nothing_to_exe_time = Arc::new(Mutex::new(Duration::new(0, 0)));
        let get_txn_to_exe_time = Arc::new(Mutex::new(Duration::new(0, 0)));
        let check_done_time = Arc::new(Mutex::new(Duration::new(0, 0)));
        let validation_read_time = Arc::new(Mutex::new(Duration::new(0, 0)));
        let validation_write_time = Arc::new(Mutex::new(Duration::new(0, 0)));
        let loop_time_vec = Arc::new(Mutex::new(Vec::new()));
        let execution_time_vec = Arc::new(Mutex::new(Vec::new()));

        scope(|s| {
            // How many threads to use?
            // let compute_cpus = min(1 + (num_txns / 50), self.num_cpus - 1); // Ensure we have at least 50 tx per thread.
            // let compute_cpus = min(num_txns / max(max_dependency_level, 1), compute_cpus); // Ensure we do not higher rate of conflict than concurrency.
            let compute_cpus = 7;

            println!(
                "Launching {} threads to execute (Max conflict {}) ... total txns: {:?}",
                compute_cpus,
                max_dependency_level,
                scheduler.num_txn_to_execute(),
            );
            for _ in 0..(compute_cpus) {
                s.spawn(|_| {
                    // Make a new executor per thread.
                    let task = E::init(task_initial_arguments);

                    let mut local_execution_time = Duration::new(0, 0);
                    let mut local_checking_time = Duration::new(0, 0);
                    let mut local_apply_write_time = Duration::new(0, 0);
                    let mut local_get_txn_to_exe_time = Duration::new(0, 0);
                    let mut local_nothing_to_exe_time = Duration::new(0, 0);
                    let mut local_check_done_time = Duration::new(0, 0);
                    let mut local_validation_time = Duration::new(0, 0);
                    let mut local_validation_read_time = Duration::new(0, 0);
                    let mut local_validation_write_time = Duration::new(0, 0);
                    let mut local_timer = Instant::now();

                    let mut last_validator_no_work = false;
                    loop {
                        if last_validator_no_work {
                            // Thread was just last to validate and had nothing to
                            // execute: check if execution is done.
                            scheduler.check_done();
                        }

                        if scheduler.done() {
                            // The work is done, break from the loop.
                            break;
                        }

                        let mut version_to_execute = None;
                        last_validator_no_work = false;

                        // First check if any txn can be validated
                        if let Some((version_to_validate, status_to_validate)) =
                            scheduler.next_txn_to_validate()
                        {
                            // There is a txn to be validated

                            let state_view = MVHashMapView {
                                map: &versioned_data_cache,
                                version: version_to_validate,
                                scheduler: &scheduler,
                                read_dependency: AtomicBool::new(false),
                                reads: Arc::new(Mutex::new(Vec::new())),
                            };

                            let read_timer = Instant::now();
                            // If dynamic mv data-structure hasn't been written to, it's safe
                            // to skip validation - it is going to succeed (in order to be
                            // validating, all prior txn's must have been executed already).
                            let valid = versioned_data_cache.dynamic_empty()
                                || status_to_validate.read_set().iter().all(|r| {
                                    r.validate(state_view.read_version_and_exec_id(r.path()))
                                });
                            local_validation_read_time += read_timer.elapsed();

                            if !valid && scheduler.abort(version_to_validate, &status_to_validate) {
                                // Not valid && successfully aborted.

                                // Set dirty in both static and dynamic mvhashmaps.
                                let write_timer = Instant::now();
                                state_view.mark_dirty(
                                    version_to_validate,
                                    status_to_validate.exec_id(),
                                    &infer_result[version_to_validate]
                                        .keys_written
                                        .iter()
                                        .cloned()
                                        .collect(),
                                    &status_to_validate.write_set(),
                                );
                                local_validation_write_time += write_timer.elapsed();

                                // Thread will immediately re-execute this txn (bypass global scheduling).
                                // Avoids overhead, and also aborted txn is high priority to re-execute ASAP
                                // to enable successfully executing/validating subsequent txns.
                                version_to_execute = Some(version_to_validate);

                                revalidation_counter.fetch_add(1, Ordering::Relaxed);
                            }

                            last_validator_no_work = scheduler.finish_validation();
                            local_validation_time += local_timer.elapsed();
                            local_timer = Instant::now();

                            if version_to_execute.is_none() {
                                // Validation successfully completed or someone already aborted,
                                // continue to the work loop.
                                continue;
                            }
                        } else {
                            version_to_execute = scheduler.next_txn_to_execute();
                        }

                        // If there is no txn to be committed or validated, get the next txn to execute
                        if version_to_execute.is_none() {
                            local_nothing_to_exe_time += local_timer.elapsed();
                            local_timer = Instant::now();

                            // Give up the resources so other threads can progress (HT).
                            hint::spin_loop();

                            local_check_done_time += local_timer.elapsed();
                            local_timer = Instant::now();

                            // Nothing to execute, continue to the work loop.
                            continue;
                        }

                        last_validator_no_work = false;
                        local_get_txn_to_exe_time += local_timer.elapsed();
                        local_timer = Instant::now();

                        let txn_to_execute = version_to_execute.unwrap();

                        let txn = &signature_verified_block[txn_to_execute];

                        let state_view = MVHashMapView {
                            map: &versioned_data_cache,
                            version: txn_to_execute,
                            scheduler: &scheduler,
                            read_dependency: AtomicBool::new(false),
                            reads: Arc::new(Mutex::new(Vec::new())),
                        };

                        let txn_accesses = &infer_result[txn_to_execute];

                        // If the txn has unresolved dependency, adds the txn to deps_mapping of its dependency (only the first one) and continue
                        if txn_accesses.keys_read.iter().any(|k| {
                            match versioned_data_cache.read_from_static(k, txn_to_execute) {
                                Err(Some((dep_id, _))) => {
                                    scheduler.add_dependency(txn_to_execute, dep_id)
                                }
                                Ok(_) | Err(None) => false,
                            }
                        }) {
                            delay_execution_counter.fetch_add(1, Ordering::Relaxed);

                            local_checking_time += local_timer.elapsed();
                            local_timer = Instant::now();

                            continue;
                        }

                        local_checking_time += local_timer.elapsed();
                        local_timer = Instant::now();

                        let execute_result = task.execute_transaction(&state_view, txn);

                        local_execution_time += local_timer.elapsed();
                        local_timer = Instant::now();

                        if state_view.read_dependency() {
                            // We've already added this transaction back to the scheduler in the
                            // MVHashmapView where this bit is set, thus it is safe to continue
                            // here.
                            continue;
                        }

                        let exec_id = scheduler.exec_id(txn_to_execute);
                        let mut estimated_writes = HashSet::new();
                        for write in txn_accesses.keys_written.iter() {
                            estimated_writes.insert(write);
                        }

                        let commit_result = match execute_result {
                            ExecutionStatus::Success(output) => {
                                // Commit the side effects to the versioned_data_cache.
                                if output.get_writes().into_iter().all(|(k, v)| {
                                    state_view
                                        .write(
                                            &k,
                                            txn_to_execute,
                                            exec_id,
                                            Some(v),
                                            &estimated_writes,
                                        )
                                        .is_ok()
                                }) {
                                    ExecutionStatus::Success(output)
                                } else {
                                    // Failed to write to the versioned data cache as
                                    // transaction write to a key that wasn't estimated by the
                                    // inferencer, aborting the entire execution.
                                    ExecutionStatus::Abort(Error::UnestimatedWrite)
                                }
                            }
                            ExecutionStatus::SkipRest(output) => {
                                // Commit and skip the rest of the transactions.
                                if output.get_writes().into_iter().all(|(k, v)| {
                                    state_view
                                        .write(
                                            &k,
                                            txn_to_execute,
                                            exec_id,
                                            Some(v),
                                            &estimated_writes,
                                        )
                                        .is_ok()
                                }) {
                                    scheduler.set_stop_version(txn_to_execute + 1);
                                    ExecutionStatus::SkipRest(output)
                                } else {
                                    // Failed to write to the versioned data cache as
                                    // transaction write to a key that wasn't estimated by the
                                    // inferencer, aborting the entire execution.
                                    ExecutionStatus::Abort(Error::UnestimatedWrite)
                                }
                            }
                            ExecutionStatus::Abort(err) => {
                                // Abort the execution with user defined error.
                                scheduler.set_stop_version(txn_to_execute + 1);
                                ExecutionStatus::Abort(Error::UserError(err.clone()))
                            }
                        };

                        for write in txn_accesses.keys_written.iter() {
                            // Unwrap here is fine because all writes here should be in the mvhashmap.
                            assert!(versioned_data_cache
                                .skip_if_not_set(write, txn_to_execute, exec_id)
                                .is_ok());
                        }

                        scheduler.finish_execution(
                            txn_to_execute,
                            exec_id,
                            state_view.drain_reads(),
                            commit_result,
                        );

                        local_apply_write_time += local_timer.elapsed();
                        local_timer = Instant::now();
                    }

                    let mut execution = execution_time.lock().unwrap();
                    *execution = max(local_execution_time, *execution);
                    let mut checking = checking_time.lock().unwrap();
                    *checking = max(local_checking_time, *checking);
                    let mut validation = validation_time.lock().unwrap();
                    *validation = max(local_validation_time, *validation);
                    let mut apply_write = apply_write_time.lock().unwrap();
                    *apply_write = max(local_apply_write_time, *apply_write);
                    let mut get_txn_to_exe = get_txn_to_exe_time.lock().unwrap();
                    *get_txn_to_exe = max(local_get_txn_to_exe_time, *get_txn_to_exe);
                    let mut nothing_to_exe = nothing_to_exe_time.lock().unwrap();
                    *nothing_to_exe = max(local_nothing_to_exe_time, *nothing_to_exe);
                    let mut check_done = check_done_time.lock().unwrap();
                    *check_done = max(local_check_done_time, *check_done);
                    let mut validation_read = validation_read_time.lock().unwrap();
                    *validation_read = max(local_validation_read_time, *validation_read);
                    let mut validation_write = validation_write_time.lock().unwrap();
                    *validation_write = max(local_validation_write_time, *validation_write);
                    let mut execution_vec = execution_time_vec.lock().unwrap();
                    execution_vec.push(local_execution_time.as_millis());
                    let mut loop_vec = loop_time_vec.lock().unwrap();
                    loop_vec.push(
                        local_execution_time.as_millis()
                            + local_checking_time.as_millis()
                            + local_get_txn_to_exe_time.as_millis()
                            + local_nothing_to_exe_time.as_millis()
                            + local_check_done_time.as_millis()
                            + local_validation_time.as_millis()
                            + local_apply_write_time.as_millis(),
                    );
                });
            }
        });

        let execution_loop_time = timer.elapsed();
        timer = Instant::now();
        let valid_results_length = scheduler.num_txn_to_execute();

        // Set outputs in parallel
        let commit_index = AtomicUsize::new(0);
        scope(|s| {
            // How many threads to use?
            let compute_cpus = min(1 + (num_txns / 50), self.num_cpus - 1); // Ensure we have at least 50 tx per thread.
            let compute_cpus = min(num_txns / max(1, max_dependency_level), compute_cpus); // Ensure we do not higher rate of conflict than concurrency.
            for _ in 0..(compute_cpus) {
                s.spawn(|_| {
                    loop {
                        let next_to_commit = commit_index.load(Ordering::Relaxed);
                        if next_to_commit >= valid_results_length {
                            break;
                        }
                        match commit_index.compare_exchange(
                            next_to_commit,
                            next_to_commit + 1,
                            Ordering::Relaxed,
                            Ordering::Relaxed,
                        ) {
                            Ok(_) => {
                                let commit_result = scheduler.output(next_to_commit);
                                // Updates the outcome array
                                outcomes.set_result(next_to_commit, commit_result);
                            }
                            Err(_) => continue,
                        }
                    }
                });
            }
        });

        let set_output_time = timer.elapsed();
        timer = Instant::now();

        println!(
            "Number of execution delays: {}",
            delay_execution_counter.load(Ordering::Relaxed)
        );
        println!(
            "Number of re-validation: {}",
            revalidation_counter.load(Ordering::Relaxed)
        );

        let ((s_max, s_avg), (d_max, d_avg)) = versioned_data_cache.get_depth();
        println!("Static mvhashmap: max depth {}, avg depth {}", s_max, s_avg);
        println!(
            "Dynamic mvhashmap: max depth {}, avg depth {}\n",
            d_max, d_avg
        );

        ::std::thread::spawn(move || {
            // drop(scheduler);
            drop(infer_result);
            drop(signature_verified_block); // Explicit drops to measure their cost.
            drop(versioned_data_cache);
        });

        let remaining_time = timer.elapsed();
        let total_time = timer_start.elapsed();
        println!("=====PERF=====\n mvhashmap_construction_time {:?}\n execution_loop_time {:?}\n set_output_time {:?}\n remaining_time {:?}\n\n total_time {:?}\n", mvhashmap_construction_time, execution_loop_time, set_output_time, remaining_time, total_time);
        println!("=====INSIDE THE LOOP (max among all threads)=====\n execution_time {:?}\n apply_write_time {:?}\n checking_time {:?}\n validation_time {:?}\n validation_read_time {:?}\n validation_write_time {:?}\n check_done_time {:?}\n get_txn_to_exe_time {:?}\n nothing_to_exe_time {:?}\n execution_time_vec {:?}\n loop_time_vec {:?}\n", execution_time.lock().unwrap(), apply_write_time.lock().unwrap(), checking_time.lock().unwrap(), validation_time.lock().unwrap(), validation_read_time.lock().unwrap(), validation_write_time.lock().unwrap(), check_done_time.lock().unwrap(), get_txn_to_exe_time.lock().unwrap(), nothing_to_exe_time.lock().unwrap(), execution_time_vec.lock().unwrap(), loop_time_vec.lock().unwrap());

        // scheduler.print_info();

        outcomes.get_all_results(valid_results_length)
    }
}<|MERGE_RESOLUTION|>--- conflicted
+++ resolved
@@ -159,15 +159,13 @@
         task_initial_arguments: E::Argument,
         signature_verified_block: Vec<T>,
     ) -> Result<Vec<E::Output>, E::Error> {
-<<<<<<< HEAD
         if signature_verified_block.is_empty() {
             return Ok(vec![]);
         }
-=======
+
         let timer_start = Instant::now();
         let mut timer = Instant::now();
 
->>>>>>> c3ed77ac
         let num_txns = signature_verified_block.len();
         let chunks_size = max(1, num_txns / self.num_cpus);
 
